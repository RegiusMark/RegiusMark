--- conflicted
+++ resolved
@@ -91,15 +91,10 @@
     };
 
     let mut rt = Runtime::new().unwrap();
-<<<<<<< HEAD
-    rt.spawn(future::lazy(|| {
-        regiusmark_server::start(regiusmark_server::ServerOpts {
-=======
 
     let enable_stale_production = config.enable_stale_production;
     rt.spawn(future::lazy(move || {
-        godcoin_server::start(godcoin_server::ServerOpts {
->>>>>>> 3956f993
+        regiusmark_server::start(regiusmark_server::ServerOpts {
             blocklog_loc,
             index_loc,
             minter_key,
