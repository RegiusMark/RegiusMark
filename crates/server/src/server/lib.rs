--- conflicted
+++ resolved
@@ -1,10 +1,6 @@
 use futures::sync::mpsc::{self, Sender};
 use log::{error, info, warn};
-<<<<<<< HEAD
 use regiusmark::{blockchain::ReindexOpts, net::*, prelude::*};
-use std::{io::Cursor, net::SocketAddr, path::PathBuf, sync::Arc};
-use tokio::{net::TcpListener, prelude::*};
-=======
 use std::{
     io::Cursor,
     net::SocketAddr,
@@ -16,7 +12,6 @@
     time::Duration,
 };
 use tokio::{net::TcpListener, prelude::*, timer::Interval};
->>>>>>> 0eee52a8
 use tokio_tungstenite::tungstenite::{protocol, Message};
 
 mod block_range;
