use futures::sync::mpsc::{self, Sender};
<<<<<<< HEAD
use log::{error, info, warn};
use regiusmark::{blockchain::ReindexOpts, net::*, prelude::*};
=======
use godcoin::{blockchain::ReindexOpts, get_epoch_ms, net::*, prelude::*};
use log::{error, info, warn, debug};
>>>>>>> 3aacea27
use std::{
    io::Cursor,
    net::SocketAddr,
    path::PathBuf,
    sync::{
        atomic::{AtomicBool, Ordering},
        Arc,
    },
    time::Duration,
};
use tokio::{net::TcpListener, prelude::*, timer::Interval};
use tokio_tungstenite::tungstenite::{protocol, Message as WsMessage};

mod block_range;
mod forever;
pub mod minter;
pub mod pool;

pub mod prelude {
    pub use super::minter::*;
    pub use super::pool::SubscriptionPool;
}

use block_range::AsyncBlockRange;
use prelude::*;

pub struct ServerOpts {
    pub blocklog_loc: PathBuf,
    pub index_loc: PathBuf,
    pub minter_key: KeyPair,
    pub bind_addr: String,
    pub reindex: Option<ReindexOpts>,
    pub enable_stale_production: bool,
}

#[derive(Clone)]
pub struct ServerData {
    pub chain: Arc<Blockchain>,
    pub minter: Minter,
    pub sub_pool: SubscriptionPool,
}

pub fn start(opts: ServerOpts) {
    let blockchain = Arc::new(Blockchain::new(&opts.blocklog_loc, &opts.index_loc));

    let is_empty = blockchain.is_empty();
    if !is_empty && blockchain.index_status() != IndexStatus::Complete {
        warn!(
            "Indexing not complete (status = {:?})",
            blockchain.index_status()
        );
        match opts.reindex {
            Some(opts) => blockchain.reindex(opts),
            None => panic!("index incomplete, aborting..."),
        }
    }

    if is_empty {
        let info = blockchain.create_genesis_block(opts.minter_key.clone());
        info!("=> Generated new block chain");
        info!("=> {:?}", info.script);
        for (index, key) in info.wallet_keys.iter().enumerate() {
            info!("=> Wallet key {}: {}", index + 1, key.1.to_wif());
        }
    }

    info!(
        "Using height in block log at {}",
        blockchain.get_chain_height()
    );

    let sub_pool = SubscriptionPool::new();
    let minter = Minter::new(
        Arc::clone(&blockchain),
        opts.minter_key,
        sub_pool.clone(),
        opts.enable_stale_production,
    );
    minter.clone().start_production_loop();

    let data = Arc::new(ServerData {
        chain: Arc::clone(&blockchain),
        minter,
        sub_pool,
    });

    let addr = opts.bind_addr.parse::<SocketAddr>().unwrap();
    start_server(addr, data);
}

fn start_server(server_addr: SocketAddr, data: Arc<ServerData>) {
    let server = TcpListener::bind(&server_addr).unwrap();
    let incoming = forever::ListenForever::new(server.incoming());
    tokio::spawn(incoming.for_each(move |stream| {
        let peer_addr = stream.peer_addr().unwrap();
        let data = Arc::clone(&data);
        let config = Some(protocol::WebSocketConfig {
            // # of protocol Message's
            max_send_queue: Some(16),
            // 64 MiB
            max_message_size: Some(64 << 20),
            // 16 MiB
            max_frame_size: Some(16 << 20),
        });
        tokio::spawn(
            tokio_tungstenite::accept_async_with_config(stream, config)
                .and_then(move |ws| {
                    info!("[{}] Connection opened", peer_addr);

                    let (tx, rx) = mpsc::channel(32);
                    let (sink, stream) = ws.split();
                    let mut state = WsState::new(peer_addr, tx.clone());
                    let needs_pong = state.needs_pong();

                    let ws_reader = stream.for_each({
                        let data = Arc::clone(&data);
                        let tx = tx.clone();
                        move |msg| {
                            let res = process_ws_message(&data, &mut state, msg);
                            if let Some(res) = res {
                                future::Either::A(tx.clone().send(res).then(move |res| {
                                    if res.is_err() {
                                        error!("[{}] Failed to send message", peer_addr);
                                    }
                                    Ok(())
                                }))
                            } else {
                                future::Either::B(future::ok(()))
                            }
                        }
                    });
                    let ws_writer = rx.forward(sink.sink_map_err(move |e| {
                        error!("[{}] Sink send error: {:?}", peer_addr, e);
                    }));

                    let heartbeat_interval = Interval::new_interval(Duration::from_secs(20))
                        .take_while(move |_| Ok(!needs_pong.swap(true, Ordering::AcqRel)))
                        .for_each(move |_| {
                            let nonce = get_epoch_ms();
                            let msg = Msg {
                                id: u32::max_value(),
                                body: Body::Ping(nonce),
                            };
                            debug!("[{}] Sending ping: {}", peer_addr, nonce);

                            let mut buf = Vec::with_capacity(16);
                            msg.serialize(&mut buf);
                            tx.clone().send(WsMessage::Binary(buf)).then(|_| Ok(()))
                        });

                    let conn = ws_reader.select2(ws_writer).select2(heartbeat_interval);
                    tokio::spawn(conn.then(move |_| {
                        info!("[{}] Connection closed", peer_addr);
                        // Remove block subscriptions if there are any
                        data.sub_pool.remove(peer_addr);
                        Ok(())
                    }));

                    Ok(())
                })
                .map_err(move |e| {
                    error!("[{}] WS accept error = {:?}", peer_addr, e);
                }),
        );
        Ok(())
    }));
}

pub fn process_ws_message(
    data: &ServerData,
    state: &mut WsState,
    msg: WsMessage,
) -> Option<WsMessage> {
    match msg {
        WsMessage::Binary(buf) => {
            state.set_needs_pong(false);

            let mut cur = Cursor::<&[u8]>::new(&buf);
            let msg = match Msg::deserialize(&mut cur) {
                Ok(msg) => {
                    let id = msg.id;
                    if cur.position() != buf.len() as u64 {
                        Msg {
                            id,
                            body: Body::Error(ErrorKind::BytesRemaining),
                        }
                    } else {
                        match handle_protocol_message(data, state, msg) {
                            Some(body) => Msg { id, body },
                            None => return None,
                        }
                    }
                }
                Err(e) => {
                    error!("Error occurred during deserialization: {:?}", e);
                    Msg {
                        id: u32::max_value(),
                        body: Body::Error(ErrorKind::Io),
                    }
                }
            };

            let mut buf = Vec::with_capacity(65536);
            msg.serialize(&mut buf);
            Some(WsMessage::Binary(buf))
        }
        WsMessage::Text(_) => Some(WsMessage::Close(Some(protocol::CloseFrame {
            code: protocol::frame::coding::CloseCode::Unsupported,
            reason: "text is not supported".into(),
        }))),
        _ => None,
    }
}

fn handle_protocol_message(data: &ServerData, state: &mut WsState, msg: Msg) -> Option<Body> {
    match msg.body {
        Body::Error(e) => {
            warn!(
                "[{}] Received error message from client: {:?}",
                state.addr(),
                e
            );
            None
        }
        Body::Request(req) => handle_rpc_request(data, state, msg.id, req),
        Body::Response(res) => {
            warn!(
                "[{}] Unexpected response from client: {:?}",
                state.addr(),
                res
            );
            None
        }
        Body::Ping(nonce) => {
            debug!("[{}] Received ping: {}", state.addr(), nonce);
            Some(Body::Pong(nonce))
        }
        Body::Pong(nonce) => {
            debug!("[{}] Received pong: {}", state.addr(), nonce);
            // We don't need to update the `needs_pong` state as it has already been updated when the message was
            // deserialized
            None
        }
    }
}

fn handle_rpc_request(
    data: &ServerData,
    state: &mut WsState,
    id: u32,
    req: rpc::Request,
) -> Option<Body> {
    Some(match req {
        rpc::Request::Broadcast(tx) => {
            let res = data.minter.push_tx(tx);
            match res {
                Ok(_) => Body::Response(rpc::Response::Broadcast),
                Err(e) => Body::Error(ErrorKind::TxValidation(e)),
            }
        }
        rpc::Request::SetBlockFilter(filter) => {
            if filter.len() > 16 {
                return Some(Body::Error(ErrorKind::InvalidRequest));
            }
            state.filter = Some(filter);
            Body::Response(rpc::Response::SetBlockFilter)
        }
        rpc::Request::ClearBlockFilter => {
            state.filter = None;
            Body::Response(rpc::Response::ClearBlockFilter)
        }
        rpc::Request::Subscribe => {
            data.sub_pool.insert(state.addr(), state.sender());
            Body::Response(rpc::Response::Subscribe)
        }
        rpc::Request::Unsubscribe => {
            data.sub_pool.remove(state.addr());
            Body::Response(rpc::Response::Unsubscribe)
        }
        rpc::Request::GetProperties => {
            let props = data.chain.get_properties();
            Body::Response(rpc::Response::GetProperties(props))
        }
        rpc::Request::GetBlock(height) => match &state.filter {
            Some(filter) => match data.chain.get_filtered_block(height, filter) {
                Some(block) => Body::Response(rpc::Response::GetBlock(block)),
                None => Body::Error(ErrorKind::InvalidHeight),
            },
            None => match data.chain.get_block(height) {
                Some(block) => Body::Response(rpc::Response::GetBlock(FilteredBlock::Block(block))),
                None => Body::Error(ErrorKind::InvalidHeight),
            },
        },
        rpc::Request::GetFullBlock(height) => match data.chain.get_block(height) {
            Some(block) => Body::Response(rpc::Response::GetFullBlock(block)),
            None => Body::Error(ErrorKind::InvalidHeight),
        },
        rpc::Request::GetBlockRange(min_height, max_height) => {
            let range = AsyncBlockRange::try_new(Arc::clone(&data.chain), min_height, max_height);
            match range {
                Some(mut range) => {
                    if let Some(filter) = state.filter() {
                        range.set_filter(Some(filter.clone()));
                    }

                    let peer_addr = state.addr();
                    let tx = state.sender();
                    tokio::spawn(
                        range
                            .map(move |block| {
                                let msg = Msg {
                                    id,
                                    body: Body::Response(rpc::Response::GetBlock(block)),
                                };

                                let mut buf = Vec::with_capacity(65536);
                                msg.serialize(&mut buf);
                                WsMessage::Binary(buf)
                            })
                            .forward(tx.clone().sink_map_err(move |_| {
                                error!("[{}] Failed to send block range update", peer_addr);
                            }))
                            .and_then(move |_| {
                                let msg = Msg {
                                    id,
                                    body: Body::Response(rpc::Response::GetBlockRange),
                                };

                                let mut buf = Vec::with_capacity(32);
                                msg.serialize(&mut buf);
                                tx.send(WsMessage::Binary(buf))
                                    .map(|_sink| ())
                                    .map_err(move |_| {
                                        error!(
                                            "[{}] Failed to send block range finalizer",
                                            peer_addr
                                        );
                                    })
                            }),
                    );

                    return None;
                }
                None => Body::Error(ErrorKind::InvalidHeight),
            }
        }
        rpc::Request::GetAddressInfo(addr) => {
            let res = data.minter.get_addr_info(&addr);
            match res {
                Ok(info) => Body::Response(rpc::Response::GetAddressInfo(info)),
                Err(e) => Body::Error(ErrorKind::TxValidation(e)),
            }
        }
    })
}

pub struct WsState {
    filter: Option<BlockFilter>,
    addr: SocketAddr,
    tx: Sender<WsMessage>,
    needs_pong: Arc<AtomicBool>,
}

impl WsState {
    #[inline]
    pub fn new(addr: SocketAddr, tx: Sender<WsMessage>) -> Self {
        Self {
            filter: None,
            addr,
            tx,
            needs_pong: Arc::new(AtomicBool::new(false)),
        }
    }

    #[inline]
    pub fn needs_pong(&self) -> Arc<AtomicBool> {
        Arc::clone(&self.needs_pong)
    }

    #[inline]
    pub fn set_needs_pong(&self, flag: bool) {
        self.needs_pong.store(flag, Ordering::Release);
    }

    #[inline]
    pub fn addr(&self) -> SocketAddr {
        self.addr
    }

    #[inline]
    pub fn filter(&self) -> Option<&BlockFilter> {
        self.filter.as_ref()
    }

    #[inline]
    pub fn sender(&self) -> Sender<WsMessage> {
        self.tx.clone()
    }
}<|MERGE_RESOLUTION|>--- conflicted
+++ resolved
@@ -1,11 +1,6 @@
 use futures::sync::mpsc::{self, Sender};
-<<<<<<< HEAD
-use log::{error, info, warn};
-use regiusmark::{blockchain::ReindexOpts, net::*, prelude::*};
-=======
-use godcoin::{blockchain::ReindexOpts, get_epoch_ms, net::*, prelude::*};
-use log::{error, info, warn, debug};
->>>>>>> 3aacea27
+use log::{debug, error, info, warn};
+use regiusmark::{blockchain::ReindexOpts, get_epoch_ms, net::*, prelude::*};
 use std::{
     io::Cursor,
     net::SocketAddr,
