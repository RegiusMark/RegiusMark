[package]
name = "regiusmark-server"
version = "0.0.1"
authors = ["Samuel Grenier <samrg472@gmail.com>"]
edition = "2018"

[dependencies]
dirs = "2.0.2"
<<<<<<< HEAD
env_logger = "0.6.2"
futures = "0.1.28"
regiusmark = { path = "../regiusmark" }
=======
env_logger = "0.7.1"
futures = "0.1.29"
godcoin = { path = "../godcoin" }
>>>>>>> a9d12ca5
log = "0.4.8"
parking_lot = "0.9.0"
tokio = "0.1.22"
tokio-signal = "0.2.7"
toml = "0.5.5"

[dependencies.clap]
version = "2.33.0"
default-features = false

[dependencies.serde]
version = "1.0.102"
default-features = false
features = ["derive"]

[dependencies.tokio-tungstenite]
version = "0.9.0"
default-features = false

[dev-dependencies]
sodiumoxide = { version = "0.2.5", default-features = false, features = ["std"] }

[lib]
name = "regiusmark_server"
path = "src/server/lib.rs"
doctest = false

[[bin]]
name = "regiusmark-server"
path = "src/bin/server/main.rs"
test = false
doc = false<|MERGE_RESOLUTION|>--- conflicted
+++ resolved
@@ -6,15 +6,9 @@
 
 [dependencies]
 dirs = "2.0.2"
-<<<<<<< HEAD
-env_logger = "0.6.2"
-futures = "0.1.28"
-regiusmark = { path = "../regiusmark" }
-=======
 env_logger = "0.7.1"
 futures = "0.1.29"
-godcoin = { path = "../godcoin" }
->>>>>>> a9d12ca5
+regiusmark = { path = "../regiusmark" }
 log = "0.4.8"
 parking_lot = "0.9.0"
 tokio = "0.1.22"
