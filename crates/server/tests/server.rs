--- conflicted
+++ resolved
@@ -1,17 +1,9 @@
-<<<<<<< HEAD
+use futures::prelude::*;
 use regiusmark::{
     constants,
     prelude::{net::ErrorKind, *},
 };
 use regiusmark_server::WsState;
-use std::{collections::BTreeSet, net::SocketAddr};
-=======
-use futures::prelude::*;
-use godcoin::{
-    constants,
-    prelude::{net::ErrorKind, *},
-};
-use godcoin_server::WsState;
 use std::{
     io::Cursor,
     net::SocketAddr,
@@ -21,7 +13,6 @@
     },
 };
 use tokio_tungstenite::tungstenite::Message;
->>>>>>> 12ea6383
 
 mod common;
 pub use common::*;
