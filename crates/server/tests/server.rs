--- conflicted
+++ resolved
@@ -2,7 +2,7 @@
     constants,
     prelude::{net::ErrorKind, *},
 };
-use godcoin_server::WsState;
+use regiusmark_server::WsState;
 use std::{collections::BTreeSet, net::SocketAddr};
 
 mod common;
@@ -93,10 +93,10 @@
 
         let tx = {
             let mut tx = TxVariant::V0(TxVariantV0::TransferTx(TransferTx {
-                base: create_tx_header("1.00000 GRAEL"),
+                base: create_tx_header("1.00000 MARK"),
                 from: (&minter.genesis_info().script).into(),
                 to: (&KeyPair::gen().0).into(),
-                amount: get_asset("1.00000 GRAEL"),
+                amount: get_asset("1.00000 MARK"),
                 memo: vec![],
                 script: minter.genesis_info().script.clone(),
             }));
@@ -167,17 +167,10 @@
     let res = minter.request(RequestBody::GetAddressInfo(addr));
     assert!(!res.is_err());
 
-<<<<<<< HEAD
-    let expected = MsgResponse::GetAddressInfo(AddressInfo {
+    let expected = ResponseBody::GetAddressInfo(AddressInfo {
         net_fee: constants::MARK_FEE_MIN,
         addr_fee: constants::MARK_FEE_MIN
-            .mul(constants::MARK_FEE_MULT)
-=======
-    let expected = ResponseBody::GetAddressInfo(AddressInfo {
-        net_fee: constants::GRAEL_FEE_MIN,
-        addr_fee: constants::GRAEL_FEE_MIN
-            .checked_mul(constants::GRAEL_FEE_MULT)
->>>>>>> d681dd82
+            .checked_mul(constants::MARK_FEE_MULT)
             .unwrap(),
         balance: get_asset("1000.00000 MARK"),
     });
@@ -279,11 +272,11 @@
     let expected = net::Response {
         id: 123456789,
         body: ResponseBody::GetAddressInfo(AddressInfo {
-            net_fee: constants::GRAEL_FEE_MIN,
-            addr_fee: constants::GRAEL_FEE_MIN
-                .checked_mul(constants::GRAEL_FEE_MULT)
+            net_fee: constants::MARK_FEE_MIN,
+            addr_fee: constants::MARK_FEE_MIN
+                .checked_mul(constants::MARK_FEE_MULT)
                 .unwrap(),
-            balance: get_asset("1000.00000 GRAEL"),
+            balance: get_asset("1000.00000 MARK"),
         }),
     };
     assert_eq!(res, expected);
