--- conflicted
+++ resolved
@@ -1,10 +1,5 @@
-<<<<<<< HEAD
-use super::{db::Password, *};
+use super::*;
 use regiusmark::{constants::*, prelude::*};
-=======
-use super::*;
-use godcoin::{constants::*, prelude::*};
->>>>>>> 6c165ac4
 use std::{
     fs::File,
     io::{Cursor, Read},
