--- conflicted
+++ resolved
@@ -1,5 +1,5 @@
 use crate::Wallet;
-use godcoin::net::{Request, RequestBody, Response, ResponseBody};
+use regiusmark::net::{Request, RequestBody, Response, ResponseBody};
 use std::{
     io::Cursor,
     net::{SocketAddr, TcpStream, ToSocketAddrs},
@@ -33,40 +33,6 @@
     };
 }
 
-<<<<<<< HEAD
-macro_rules! send_rpc_req {
-    ($wallet:expr, $req:expr) => {{
-        let body = {
-            let mut buf = Vec::with_capacity(4096);
-            regiusmark::net::RequestType::Single($req).serialize(&mut buf);
-            buf
-        };
-        let res = Client::new().post($wallet.url.clone()).body(body).send();
-        match res {
-            Ok(mut res) => {
-                let len = res.content_length().unwrap_or(0);
-                let mut content = Vec::with_capacity(len as usize);
-                res.read_to_end(&mut content)
-                    .map_err(|e| format!("{}", e))?;
-                let mut cursor = Cursor::<&[u8]>::new(&content);
-                regiusmark::net::ResponseType::deserialize(&mut cursor)
-                    .map(|res| res.unwrap_single())
-                    .map_err(|e| format!("Failed to deserialize response: {}", e))
-            }
-            Err(e) => Err(format!("{}", e)),
-        }
-    }};
-}
-
-macro_rules! send_print_rpc_req {
-    ($wallet:expr, $req:expr) => {
-        let res = send_rpc_req!($wallet, $req)?;
-        println!("{:#?}", res);
-    };
-}
-
-=======
->>>>>>> d681dd82
 macro_rules! hex_to_bytes {
     ($string:expr) => {{
         let len = $string.len() / 2;
