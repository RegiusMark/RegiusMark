--- conflicted
+++ resolved
@@ -156,15 +156,11 @@
             "Broadcasts a transaction to the network",
         ]);
         cmds.push([
-<<<<<<< HEAD
-            "build_mint_tx <timestamp_offset> <asset> <owner_script> <attachment_path>",
-=======
-            "build_mint_tx <ts_offset> <grael_asset> <owner_script> <attachment_path>",
->>>>>>> d681dd82
+            "build_mint_tx <ts_offset> <mark_asset> <owner_script> <attachment_path>",
             "Builds a mint transaction",
         ]);
         cmds.push([
-            "build_transfer_tx <ts_offset> <from:script_hex> <to:p2sh> <amount:grael_asset> <fee:grael_asset> <memo>",
+            "build_transfer_tx <ts_offset> <from:script_hex> <to:p2sh> <amount:mark_asset> <fee:mark_asset> <memo>",
             "Builds a transfer transaction",
         ]);
         cmds.push(["get_properties", "Retrieve global network properties"]);
