use clap::{App, AppSettings, Arg, SubCommand};
use std::{
    env,
    path::{Path, PathBuf},
};

mod keypair;
mod wallet;

use self::keypair::*;
use self::wallet::*;

fn main() {
    let env = env_logger::Env::new().filter_or(env_logger::DEFAULT_FILTER_ENV, "regiusmark=info");
    env_logger::init_from_env(env);

    regiusmark::init().unwrap();
    let app = App::new("regiusmark")
        .about("RegiusMark core CLI")
        .version(env!("CARGO_PKG_VERSION"))
        .setting(AppSettings::VersionlessSubcommands)
        .setting(AppSettings::SubcommandRequiredElseHelp)
        .subcommand(SubCommand::with_name("keygen").about("Generates a keypair"))
<<<<<<< HEAD
        .subcommand(SubCommand::with_name("wallet").about("Opens the RegiusMark CLI wallet"));
=======
        .subcommand(
            SubCommand::with_name("wallet")
                .about("Opens the GODcoin CLI wallet")
                .arg(
                    Arg::with_name("node_url")
                        .long("node-url")
                        .default_value("ws://localhost:7777")
                        .empty_values(false)
                        .help("Connects to the following node"),
                ),
        );
>>>>>>> ca82b7e7
    let matches = app.get_matches();

    if matches.subcommand_matches("keygen").is_some() {
        generate_keypair();
    } else if let Some(matches) = matches.subcommand_matches("wallet") {
        let home: PathBuf = {
            let home = {
                match env::var("REGIUSMARK_HOME") {
                    Ok(s) => PathBuf::from(s),
                    Err(_) => Path::join(&dirs::data_local_dir().unwrap(), "regiusmark"),
                }
            };
            if !Path::is_dir(&home) {
                let res = std::fs::create_dir(&home);
                res.unwrap_or_else(|_| panic!("Failed to create dir at {:?}", &home));
                println!("Created RegiusMark home at {:?}", &home);
            } else {
                println!("Found RegiusMark home at {:?}", &home);
            }
            home
        };

        let url = matches.value_of("node_url").unwrap();
        Wallet::new(home, url).start();
    } else {
        println!("Failed to match subcommand");
        std::process::exit(1);
    }
}<|MERGE_RESOLUTION|>--- conflicted
+++ resolved
@@ -21,12 +21,9 @@
         .setting(AppSettings::VersionlessSubcommands)
         .setting(AppSettings::SubcommandRequiredElseHelp)
         .subcommand(SubCommand::with_name("keygen").about("Generates a keypair"))
-<<<<<<< HEAD
-        .subcommand(SubCommand::with_name("wallet").about("Opens the RegiusMark CLI wallet"));
-=======
         .subcommand(
             SubCommand::with_name("wallet")
-                .about("Opens the GODcoin CLI wallet")
+                .about("Opens the Regius Mark CLI wallet")
                 .arg(
                     Arg::with_name("node_url")
                         .long("node-url")
@@ -35,7 +32,6 @@
                         .help("Connects to the following node"),
                 ),
         );
->>>>>>> ca82b7e7
     let matches = app.get_matches();
 
     if matches.subcommand_matches("keygen").is_some() {
