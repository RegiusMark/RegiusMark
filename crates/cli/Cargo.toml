--- conflicted
+++ resolved
@@ -1,11 +1,6 @@
 [package]
-<<<<<<< HEAD
 name = "regiusmark-cli"
-version = "0.2.0"
-=======
-name = "godcoin-cli"
 version = "0.2.1"
->>>>>>> b1259d53
 edition = "2018"
 authors = ["Samuel Grenier <samrg472@gmail.com>"]
 license = "MIT"
