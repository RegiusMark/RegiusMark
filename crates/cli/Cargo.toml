[package]
name = "regiusmark-cli"
version = "0.0.1"
authors = ["Samuel Grenier <samrg472@gmail.com>"]
edition = "2018"

[dependencies]
dirs = "2.0.2"
env_logger = "0.6.2"
faster-hex = "0.3.1"
<<<<<<< HEAD
log = "0.4.7"
regiusmark = { path = "../regiusmark" }
reqwest = "0.9.19"
rustyline = "5.0.0"
=======
godcoin = { path = "../godcoin" }
log = "0.4.8"
rustyline = "5.0.1"
>>>>>>> d681dd82
rocksdb = "0.12.3"
sodiumoxide = { version = "0.2.2", default-features = false, features = ["std"] }
url = "2.1.0"

[dependencies.clap]
version = "2.33.0"
default-features = false

[dependencies.tungstenite]
version = "0.9.1"
default-features = false<|MERGE_RESOLUTION|>--- conflicted
+++ resolved
@@ -8,16 +8,9 @@
 dirs = "2.0.2"
 env_logger = "0.6.2"
 faster-hex = "0.3.1"
-<<<<<<< HEAD
-log = "0.4.7"
 regiusmark = { path = "../regiusmark" }
-reqwest = "0.9.19"
-rustyline = "5.0.0"
-=======
-godcoin = { path = "../godcoin" }
 log = "0.4.8"
 rustyline = "5.0.1"
->>>>>>> d681dd82
 rocksdb = "0.12.3"
 sodiumoxide = { version = "0.2.2", default-features = false, features = ["std"] }
 url = "2.1.0"
